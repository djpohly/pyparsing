--- conflicted
+++ resolved
@@ -83,20 +83,6 @@
         pass
     else:
         packratOn = True
-
-<<<<<<< HEAD
-=======
-# comment out this section to disable psyco function compilation
-if usePsyco:
-    try:
-        import psyco
-        psyco.full()
-    except Exception:
-        print("failed to import psyco Python optimizer")
-    else:
-        psycoOn = True
-
->>>>>>> d5cce296
 
 def dumpTokens(s,l,t):
     import pprint
@@ -716,4 +702,4 @@
     #~ p.start()
     #~ main()
     #~ p.stop()
-    #~ p.close()
+    #~ p.close()